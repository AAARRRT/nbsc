"""National Bureau of Statistics of China."""
import json

import pandas as pd

from datetime import datetime
import requests
from urllib3.util.retry import Retry
from requests.adapters import HTTPAdapter

requests.packages.urllib3.disable_warnings()

BASE_URL_ENG = "http://data.stats.gov.cn/english/easyquery.htm"
BASE_URL_CN = "http://data.stats.gov.cn/easyquery.htm"
default_timeout = 10  # seconds


def load_nbs_web(series: str, periods: str, freq: str):
    """
    Fetch & parse from the China National Bureau of Statistics web data API.

    Dataset for the NBS *level*, *series* and *period*.

    Data are identified by three dimensions, all given as strings:
    - *level*: either 'national' or 'regional'. If 'regional', the dataset has
      a coord 'region' which is the integer GB/T 2260 code for the region.
    - *series*: the indicator requested, e.g. 'A090302'.
    - *periods* a list of periods with one or more entries, in the forms
      indicated by the web interface, e.g.:
      - '1995': the single year 1995
      - '2003,2012': the years 2003 and 2012
      - '2020-2022': from 2020 to 2022 (full years)
      - 'LATEST10': the most recent 10 periods for which data is available
      - 'LAST5': any data available for the most recent 5 periods
    - *freq*: 'month' or 'year'
    """
    # Example query string (decoded):
    """
    http://data.stats.gov.cn/english/easyquery.htm?m=QueryData
      &dbcode=hgyd  # regional: fsnd / national: hgyd (monthly), hgnd (annual)
      &rowcode=zb  # regional: reg / national: zb
      &colcode=sj
      &wds=[{"wdcode":"zb","valuecode":"A090201"}]
      &dfwds=[{"wdcode":"sj","valuecode":"1995-2014"}]
      &k1=1472740901192
    """

    # Parameters for constructing the query string
    params = {
        # Method of easyquery.htm to call
        "m": "QueryData",
        # Periods are always one dimension of the returned data
        "colcode": "sj",
        # Timestamp
        "k1": int(datetime.now().timestamp() * 1000),
    }

    # Wrap series and periods in the form expected by the query string
    _series = {"wdcode": "zb", "valuecode": series}
    _periods = {"wdcode": "sj", "valuecode": periods}

    params["dbcode"] = "hgyd" if freq == "month" else "hgnd"
    params["rowcode"] = "zb"
    # Two dimensional data: leave this blank
    wds = []
    # Select both series and periods
    dfwds = [_series, _periods]

    # Convert the wds and dfwds parameters to stringified JSON
    seps = (",", ":")
    params["wds"] = json.dumps(wds, separators=seps)
    params["dfwds"] = json.dumps(dfwds, separators=seps)

    # Prepare the HTTP request
    session = requests.session()
    retry_strategy = Retry(
        total=3, backoff_factor=0.1, status_forcelist=[429, 500, 502, 503, 504]
    )
    adapter = HTTPAdapter(max_retries=retry_strategy)
<<<<<<< HEAD
  #  session.mount("https://", adapter)
=======
    # session.mount("https://", adapter)
>>>>>>> 041b3dee
    session.mount("http://", adapter)

    try:
        r = session.get(
            BASE_URL_ENG, params=params, verify=False, timeout=default_timeout
        )
        r.raise_for_status()
    except requests.exceptions.HTTPError as err:
        raise requests.exceptions.HTTPError(
            f"HTTP error fetching data for {series}:",
            r.status_code,
            r.reason,
            BASE_URL_ENG,
        ) from err
    response = r.json()
    if response["returncode"] == 501:
        raise requests.exceptions.HTTPError(
            f"{series} is not found in the database.", 501
        )

    return get_monthly_series(response, freq)


def get_monthly_series(json_data: list, freq: str = "month") -> pd.Series:
    data_format = "%Y%m" if freq == "month" else "%Y"
    data = json_data["returndata"]["datanodes"]
    s = pd.Series(dtype="float")
    for row in data:
        value = row["data"]["data"]
        date = pd.to_datetime(row["wds"][1]["valuecode"], format=data_format)
        s[date] = value
    return s<|MERGE_RESOLUTION|>--- conflicted
+++ resolved
@@ -77,11 +77,6 @@
         total=3, backoff_factor=0.1, status_forcelist=[429, 500, 502, 503, 504]
     )
     adapter = HTTPAdapter(max_retries=retry_strategy)
-<<<<<<< HEAD
-  #  session.mount("https://", adapter)
-=======
-    # session.mount("https://", adapter)
->>>>>>> 041b3dee
     session.mount("http://", adapter)
 
     try:
